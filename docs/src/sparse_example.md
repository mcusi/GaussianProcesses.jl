--- conflicted
+++ resolved
@@ -59,11 +59,8 @@
 ```
 
 
-<<<<<<< HEAD
 ![png](Sparse_Approximations_files/Sparse_Approximations_4_0.png)
-=======
-![png](SparseApproximationsfiles/SA_4_0.png)
->>>>>>> 10bf833a
+
 
 
 # Exact GP inference
@@ -125,11 +122,9 @@
 ```
 
 
-<<<<<<< HEAD
+
 ![png](Sparse_Approximations_files/Sparse_Approximations_8_0.png)
-=======
-![png](SparseApproximationsfiles/SA_8_0.png)
->>>>>>> 10bf833a
+
 
 
 The sparse Gaussian Process approximations implemented rely on the concept of inducing points, which we denote $X_u$ (an $p \times m$ matrix of inducing points, where the dimensionality $p=1$ in this example).
@@ -212,11 +207,9 @@
 ```
 
 
-<<<<<<< HEAD
+
 ![png](Sparse_Approximations_files/Sparse_Approximations_18_0.png)
-=======
-![png](SparseApproximationsfiles/SA_18_0.png)
->>>>>>> 10bf833a
+
 
 
 The locations of the inducing points are shown with black triangles (their y-coordinate is arbitrary).
@@ -258,11 +251,9 @@
 ```
 
 
-<<<<<<< HEAD
+
 ![png](Sparse_Approximations_files/Sparse_Approximations_23_0.png)
-=======
-![png](SparseApproximationsfiles/SA_23_0.png)
->>>>>>> 10bf833a
+
 
 
 It is just as fast as SoR, but has *conservative* predictive variance away from the inducing points, which reflects the information removed by the sparse approximation, and which is safer for inference.
@@ -299,11 +290,9 @@
 ```
 
 
-<<<<<<< HEAD
+
 ![png](Sparse_Approximations_files/Sparse_Approximations_28_0.png)
-=======
-![png](SparseApproximationsfiles/SA_28_0.png)
->>>>>>> 10bf833a
+
 
 
 As anticipated in Q&R 2005, the improvement over DTC is actually fairly minimal.
@@ -373,11 +362,9 @@
 ```
 
 
-<<<<<<< HEAD
+
 ![png](Sparse_Approximations_files/Sparse_Approximations_34_0.png)
-=======
-![png](SparseApproximationsfiles/SA_34_0.png)
->>>>>>> 10bf833a
+
 
 
 We also show the dividing lines between blocks.
