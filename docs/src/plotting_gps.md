
# Plotting with GaussianProcesses.jl

GaussianProcesses.jl provides recipes for plotting one and two-dimensional gaussian processes using the [Plots.jl](https://juliaplots.github.io/) package. Plots.jl provides a general interface for plotting with several different backends including PyPlot, Plotly and GR.

Currently plotting is only supported for GPE objects i.e. Gaussian processes with Gaussian likelihood functions.

Plots.jl is not a dependency of GaussianProcesses.jl as the plotting functionality is implemented through the skeleton package RecipesBase.jl. To plot a GP object one must therefore first install and load the Plots.jl package:


```julia
using Plots
pyplot()   # Optionally select a plotting backend
```




    Plots.PyPlotBackend()



Plotting backends such as PyPlot.jl, may also have to be installed manually.

Once a GPE object is constructed, the `plot` command can be used to plot the mean function of the Gaussian process. The user can modify attributes of the plot such as the axis labels with the usual optional keyword arguments:


```julia
using GaussianProcesses

# Generate random data for Gaussian process
x = 2π * rand(10)
y = sin.(x) + 0.5*rand(10)

# Set-up mean and kernel
se = SE(0.0, 0.0)
m = MeanZero()

# Construct and plot GP
gp = GP(x,y,m,se)
plot(gp;  xlabel="gp.x", ylabel="gp.y", title="Gaussian process", legend=false, fmt=:png)
```




<<<<<<< HEAD
![png](Plotting_GPs_files/Plotting_GPs_3_0.png)
=======
![png](PlottingGPs_files/PlottingGPs_3_0.png)
>>>>>>> 10bf833a



By default, the plot command plots the with a ribbon representing 95% confidence interval on the output observations, and with the observation points. These aspects be controlled with the following special additional keyword arguments:
    - β (default=0.95) : level of confidence band plotted with mean (set to 0.0 for no band)
    - obsv (default=true) : plot observations with mean function

Note that not all plotting backends are able to plot the confidence band. Specifically, only those which support the ribbon attribute can plot the confidence band. See [here](https://juliaplots.github.io/supported/) for tables detailing which backends support which series types and attributes.

Plots.jl allows the user to modify and combine plots in complicated ways. The following plots a fitted Gaussian process with sampled processes.


```julia
x = 0:0.1:2π
plot(gp; obsv=false)
optimize!(gp)
plot(gp; obsv=false, label="GP posterior mean", fmt=:png)
samples = rand(gp, x, 5)
plot!(x, samples)
```




<<<<<<< HEAD
![png](Plotting_GPs_files/Plotting_GPs_5_0.png)
=======
![png](PlottingGPs_files/PlottingGPs_5_0.png)
>>>>>>> 10bf833a



Two-dimensional Gaussian processes are plotted in the same way. In this case, the `plot` command has the following special keyword:

- var (default = false): plot variance of Gaussian process instead of the mean

By default, the `plot` command will produce a contour plot for a two-dimensional process.


```julia
# Simulate data for 2D Gaussian process
X = 2π*rand(2, 10)
y = sin.(X[1,:]) .* cos.(X[2,:]) + 0.5*rand(10)
gp2 = GP(X,y,m,se)
# Plot mean and variance
p1 = plot(gp2; title="Mean of GP")
p2 = plot(gp2; var=true, title="Variance of GP", fill=true)
plot(p1, p2; fmt=:png)
```




<<<<<<< HEAD
![png](Plotting_GPs_files/Plotting_GPs_7_0.png)
=======
![png](PlottingGPs_files/PlottingGPs_7_0.png)
>>>>>>> 10bf833a



Plots.jl has recipes for different types of two-dimensional plots including heatmaps, surfaces, contours and wireframes. The user can select the type of plot using the `seriestype` keyword, or the appropriate function name:


```julia
gr() # use GR backend to allow wireframe plot
p1 = contour(gp2)
p2 = surface(gp2)
p3 = heatmap(gp2)
p4 = wireframe(gp2)
plot(p1, p2, p3, p4; fmt=:png)
```




<<<<<<< HEAD
![png](Plotting_GPs_files/Plotting_GPs_9_0.png)
=======
![png](PlottingGPs_files/PlottingGPs_9_0.png)
>>>>>>> 10bf833a



    GKS: invalid bitmap size
    GKS: invalid bitmap size
    GKS: invalid bitmap size<|MERGE_RESOLUTION|>--- conflicted
+++ resolved
@@ -43,12 +43,7 @@
 
 
 
-
-<<<<<<< HEAD
 ![png](Plotting_GPs_files/Plotting_GPs_3_0.png)
-=======
-![png](PlottingGPs_files/PlottingGPs_3_0.png)
->>>>>>> 10bf833a
 
 
 
@@ -73,12 +68,8 @@
 
 
 
-<<<<<<< HEAD
+
 ![png](Plotting_GPs_files/Plotting_GPs_5_0.png)
-=======
-![png](PlottingGPs_files/PlottingGPs_5_0.png)
->>>>>>> 10bf833a
-
 
 
 Two-dimensional Gaussian processes are plotted in the same way. In this case, the `plot` command has the following special keyword:
@@ -102,11 +93,8 @@
 
 
 
-<<<<<<< HEAD
+
 ![png](Plotting_GPs_files/Plotting_GPs_7_0.png)
-=======
-![png](PlottingGPs_files/PlottingGPs_7_0.png)
->>>>>>> 10bf833a
 
 
 
@@ -125,11 +113,9 @@
 
 
 
-<<<<<<< HEAD
+
 ![png](Plotting_GPs_files/Plotting_GPs_9_0.png)
-=======
-![png](PlottingGPs_files/PlottingGPs_9_0.png)
->>>>>>> 10bf833a
+
 
 
 
