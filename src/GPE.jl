--- conflicted
+++ resolved
@@ -170,13 +170,8 @@
     size(Kgrad) == (gp.nobsv, gp.nobsv) || throw(ArgumentError(
                 @sprintf("Buffer for Kgrad should be a %dx%d matrix, not %dx%d",
                          gp.nobsv, gp.nobsv,
-<<<<<<< HEAD
                          size(Kgrad,1), size(Kgrad,2))))
-    update_target!(gp)
-=======
-                         size(Kgrad,1), size(Kgrad,2)))
     update_target!(gp; noise=noise, domean=domean, kern=kern)
->>>>>>> 266faf06
     n_mean_params = num_params(gp.m)
     n_kern_params = num_params(gp.k)
     gp.dmll = Array{Float64}( noise + domean*n_mean_params + kern*n_kern_params)
