--- conflicted
+++ resolved
@@ -1,17 +1,10 @@
 module GaussianProcesses
-<<<<<<< HEAD
-using Optim, PDMats, Distances, FastGaussQuadrature, Compat, RecipesBase, Distributions
-using StaticArrays
-import Compat: view, cholfact!
-import Distributions: logpdf, gradlogpdf
-import Base: +, *, rand, rand!, mean, cov, push!
-=======
 
 using Optim, PDMats, Distances, FastGaussQuadrature, RecipesBase, Distributions
+using StaticArrays
 using StatsFuns, SpecialFunctions
 
 using LinearAlgebra, Printf, Random, Statistics
->>>>>>> 339690ea
 
 # Functions that should be available to package
 # users should be explicitly exported here
