--- conflicted
+++ resolved
@@ -1,9 +1,5 @@
 module GaussianProcesses
-<<<<<<< HEAD
-using Optim, PDMats, Distances#, FastGaussQuadrature, Klara
-=======
 using Optim, PDMats, Distances, FastGaussQuadrature
->>>>>>> 266faf06
 using Compat
 using RecipesBase
 import Compat: view, cholfact!
