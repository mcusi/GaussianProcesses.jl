--- conflicted
+++ resolved
@@ -42,13 +42,10 @@
 function cov!(cK::MatF64, poly::Poly, X::MatF64, data::LinIsoData)
     cK .= _cov(poly, data.XtX)
 end
-<<<<<<< HEAD
 @inline @inbounds function cov_ij(poly::Poly, X::MatF64, data::LinIsoData, i::Int, j::Int, dim::Int)
     return _cov(poly, data.XtX[i, j])
 end
-=======
 Statistics.cov(poly::Poly, X::MatF64, data::LinIsoData) = _cov(poly, data.XtX)
->>>>>>> 339690ea
 
 get_params(poly::Poly) = Float64[log(poly.c), log(poly.σ2) / 2]
 get_param_names(poly::Poly) = [:lc, :lσ]
