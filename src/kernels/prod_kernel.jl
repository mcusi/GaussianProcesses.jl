<<<<<<< HEAD
type ProdKernel{K1<:Kernel, K2<:Kernel} <: PairKernel{K1,K2}
    kleft::K1
    kright::K2
=======
struct ProdKernel{T<:NTuple{N,Kernel} where N} <: CompositeKernel
    kernels::T
>>>>>>> 339690ea
end
leftkern(prodkern::ProdKernel) = prodkern.kleft
rightkern(prodkern::ProdKernel) = prodkern.kright

<<<<<<< HEAD
subkernels(prodkern::ProdKernel) = [prodkern.kleft, prodkern.kright]
get_param_names(prodkern::ProdKernel) = composite_param_names(subkernels(prodkern), :ak)

function cov(sk::ProdKernel{K1, K2}, x::V1, y::V2) where {V1<:VecF64, V2<:VecF64, K1, K2}
    cov(sk.kleft, x, y) * cov(sk.kright, x, y)
end

@inline cov_ij(k::K, X::M, i::Int, j::Int, dim::Int) where {K<:ProdKernel, M<:MatF64} = cov_ij(k.kleft, X, i, j, dim) * cov_ij(k.kright, X, i, j, dim)
@inline cov_ij(k::K, X::M, data::PairData, i::Int, j::Int, dim::Int) where {K<:ProdKernel, M<:MatF64} = cov_ij(k.kleft, X, data.data1, i, j, dim) * cov_ij(k.kright, X, data.data2, i, j, dim)

@inline function dKij_dθp(prodkern::ProdKernel{K1, K2}, X::M, i::Int, j::Int, p::Int, dim::Int) where {M<:MatF64, K1, K2}
    np = num_params(prodkern.kleft)
    if p<=np
        cK_other = cov_ij(prodkern.kright, X, i, j, dim)
        return dKij_dθp(prodkern.kleft, X, i,j,p,dim)*cK_other
    else
        cK_other = cov_ij(prodkern.kleft, X, i, j, dim)
        return dKij_dθp(prodkern.kright, X, i,j,p-np,dim)*cK_other
=======
ProdKernel(kernels::Kernel...) = ProdKernel(kernels)

get_param_names(pk::ProdKernel) = composite_param_names(components(pk), :pk)

Statistics.cov(pk::ProdKernel, x::VecF64, y::VecF64) = prod(cov(k, x, y) for k in components(pk))

function Statistics.cov(prodkern::ProdKernel, X::MatF64)
    d, nobsv = size(X)
    p = ones(nobsv, nobsv)
    for k in components(prodkern)
        p .*= cov(k, X)
    end
    return p
end

function cov!(s::MatF64, prodkern::ProdKernel, X::MatF64, data::CompositeData)
    fill!(s, 1)
    for (ikern,kern) in enumerate(components(prodkern))
        multcov!(s, kern, X, data.datadict[data.keys[ikern]])
>>>>>>> 339690ea
    end
end
<<<<<<< HEAD
@inline function dKij_dθp{M<:MatF64}(prodkern::ProdKernel, X::M, data::PairData, i::Int, j::Int, p::Int, dim::Int)
    np = num_params(prodkern.kleft)
    if p<=np
        cK_other = cov_ij(prodkern.kright, X, i, j, dim)
        dKij_sub = dKij_dθp(prodkern.kleft, X, data.data1,i,j,p,dim)
        return dKij_sub * cK_other
    else
        cK_other = cov_ij(prodkern.kleft, X, i, j, dim)
        dKij_sub = dKij_dθp(prodkern.kright, X, data.data2,i,j,p-np,dim)
        return dKij_sub * cK_other
    end
end
@inline @inbounds function dKij_dθ!(dK::VecF64, prodkern::ProdKernel, X::MatF64, data::PairData, 
                                    i::Int, j::Int, dim::Int, npars::Int)
    cov_left  = cov_ij(prodkern.kleft,  X, data.data1, i, j, dim)
    cov_right = cov_ij(prodkern.kright, X, data.data2, i, j, dim)
    npright = num_params(prodkern.kright)
    npleft = num_params(prodkern.kleft)
    dKij_dθ!(dK, prodkern.kright, X, data.data2, i, j, dim, npars-npleft)
    for ipar in npright:-1:1
        dK[npleft+ipar] = dK[ipar]*cov_left
    end
    dKij_dθ!(dK,  prodkern.kleft,  X, data.data1, i, j, dim, npleft)
    for ipar in 1:npleft
        dK[ipar] *= cov_right
=======

function Statistics.cov(prodkern::ProdKernel, X::MatF64, data::CompositeData)
    d, nobsv = size(X)
    s = Array{Float64}(undef, nobsv, nobsv)
    cov!(s, prodkern, X, data)
end

#=# This function is extremely inefficient=#
#=function grad_kern(prodkern::ProdKernel, x::Vector{Float64}, y::Vector{Float64})=#
#=     dk = Array{Float64}(undef, 0)=#
#=      for k in components(prodkern)=#
#=          p = 1.0=#
#=          for j in components(prodkern)[find(k.!=components(prodkern))]=#
#=              p = p.*cov(j, x, y)=#
#=          end=#
#=        append!(dk,grad_kern(k, x, y).*p) =#
#=      end=#
#=    dk=#
#=end=#

@inline function dKij_dθp(prodkern::ProdKernel, X::MatF64, i::Int, j::Int, p::Int, dim::Int)
    Xi, Xj = view(X, :, i), view(X, :, j)
    cKij = cov(prodkern, Xi, Xj)
    s=0
    for k in components(prodkern)
        t = s + num_params(k)
        if p <= t
            cKk = cov(k, Xi, Xj)
            return dKij_dθp(k,X,i,j,p-s,dim)*cKij/cKk
        end
        s = t
    end
end
@inline function dKij_dθp(prodkern::ProdKernel, X::MatF64, data::CompositeData, i::Int, j::Int, p::Int, dim::Int)
    Xi, Xj = view(X, :, i), view(X, :, j)
    cKij = cov(prodkern, Xi, Xj)
    s=0
    for (ikern,kern) in enumerate(components(kernels))
        t = s + num_params(kern)
        if p <= t
            cKk = cov(kern, Xi, Xj)
            return dKij_dθp(kern, X, data.datadict[data.keys[ikern]],i,j,p-s,dim)*cKij/cKk
        end
        s = t
    end
end
function grad_slice!(dK::MatF64, prodkern::ProdKernel, X::MatF64, data::CompositeData, iparam::Int)
    istart=0
    for (ikern,kern) in enumerate(components(prodkern))
        istop = istart + num_params(kern)
        if istart < iparam <= istop
            grad_slice!(dK, kern, X, data.datadict[data.keys[ikern]],iparam-istart)
            break
        end
        istart = istop
    end
    istart=0
    for (ikern,kern) in enumerate(components(prodkern))
        istop = istart + num_params(kern)
        if iparam <= istart || istop < iparam
            multcov!(dK, kern, X, data.datadict[data.keys[ikern]])
        end
        istart = istop
>>>>>>> 339690ea
    end
end

# Multiplication operators
<<<<<<< HEAD
*(kleft::Kernel, kright::Kernel) = ProdKernel(kleft,kright)
=======
Base.:*(k1::ProdKernel, k2::Kernel) = ProdKernel(k1.kernels..., k2)
Base.:*(k1::ProdKernel, k2::ProdKernel) = ProdKernel(k1.kernels..., k2.kernels...)
Base.:*(k1::Kernel, k2::Kernel) = ProdKernel(k1, k2)
Base.:*(k1::Kernel, k2::ProdKernel) = ProdKernel(k1, k2.kernels...)
>>>>>>> 339690ea
<|MERGE_RESOLUTION|>--- conflicted
+++ resolved
@@ -1,27 +1,21 @@
-<<<<<<< HEAD
 type ProdKernel{K1<:Kernel, K2<:Kernel} <: PairKernel{K1,K2}
     kleft::K1
     kright::K2
-=======
-struct ProdKernel{T<:NTuple{N,Kernel} where N} <: CompositeKernel
-    kernels::T
->>>>>>> 339690ea
 end
 leftkern(prodkern::ProdKernel) = prodkern.kleft
 rightkern(prodkern::ProdKernel) = prodkern.kright
 
-<<<<<<< HEAD
 subkernels(prodkern::ProdKernel) = [prodkern.kleft, prodkern.kright]
 get_param_names(prodkern::ProdKernel) = composite_param_names(subkernels(prodkern), :ak)
 
-function cov(sk::ProdKernel{K1, K2}, x::V1, y::V2) where {V1<:VecF64, V2<:VecF64, K1, K2}
+function Statistics.cov(sk::ProdKernel, x::VecF64, y::VecF64)
     cov(sk.kleft, x, y) * cov(sk.kright, x, y)
 end
 
-@inline cov_ij(k::K, X::M, i::Int, j::Int, dim::Int) where {K<:ProdKernel, M<:MatF64} = cov_ij(k.kleft, X, i, j, dim) * cov_ij(k.kright, X, i, j, dim)
-@inline cov_ij(k::K, X::M, data::PairData, i::Int, j::Int, dim::Int) where {K<:ProdKernel, M<:MatF64} = cov_ij(k.kleft, X, data.data1, i, j, dim) * cov_ij(k.kright, X, data.data2, i, j, dim)
+@inline cov_ij(k::ProdKernel, X::MatF64, i::Int, j::Int, dim::Int) = cov_ij(k.kleft, X, i, j, dim) * cov_ij(k.kright, X, i, j, dim)
+@inline cov_ij(k::ProdKernel, X::MatF64, data::PairData, i::Int, j::Int, dim::Int) = cov_ij(k.kleft, X, data.data1, i, j, dim) * cov_ij(k.kright, X, data.data2, i, j, dim)
 
-@inline function dKij_dθp(prodkern::ProdKernel{K1, K2}, X::M, i::Int, j::Int, p::Int, dim::Int) where {M<:MatF64, K1, K2}
+@inline function dKij_dθp(prodkern::ProdKernel, X::MatF64, i::Int, j::Int, p::Int, dim::Int)
     np = num_params(prodkern.kleft)
     if p<=np
         cK_other = cov_ij(prodkern.kright, X, i, j, dim)
@@ -29,31 +23,9 @@
     else
         cK_other = cov_ij(prodkern.kleft, X, i, j, dim)
         return dKij_dθp(prodkern.kright, X, i,j,p-np,dim)*cK_other
-=======
-ProdKernel(kernels::Kernel...) = ProdKernel(kernels)
-
-get_param_names(pk::ProdKernel) = composite_param_names(components(pk), :pk)
-
-Statistics.cov(pk::ProdKernel, x::VecF64, y::VecF64) = prod(cov(k, x, y) for k in components(pk))
-
-function Statistics.cov(prodkern::ProdKernel, X::MatF64)
-    d, nobsv = size(X)
-    p = ones(nobsv, nobsv)
-    for k in components(prodkern)
-        p .*= cov(k, X)
-    end
-    return p
-end
-
-function cov!(s::MatF64, prodkern::ProdKernel, X::MatF64, data::CompositeData)
-    fill!(s, 1)
-    for (ikern,kern) in enumerate(components(prodkern))
-        multcov!(s, kern, X, data.datadict[data.keys[ikern]])
->>>>>>> 339690ea
     end
 end
-<<<<<<< HEAD
-@inline function dKij_dθp{M<:MatF64}(prodkern::ProdKernel, X::M, data::PairData, i::Int, j::Int, p::Int, dim::Int)
+@inline function dKij_dθp(prodkern::ProdKernel, X::MatF64, data::PairData, i::Int, j::Int, p::Int, dim::Int)
     np = num_params(prodkern.kleft)
     if p<=np
         cK_other = cov_ij(prodkern.kright, X, i, j, dim)
@@ -78,80 +50,8 @@
     dKij_dθ!(dK,  prodkern.kleft,  X, data.data1, i, j, dim, npleft)
     for ipar in 1:npleft
         dK[ipar] *= cov_right
-=======
-
-function Statistics.cov(prodkern::ProdKernel, X::MatF64, data::CompositeData)
-    d, nobsv = size(X)
-    s = Array{Float64}(undef, nobsv, nobsv)
-    cov!(s, prodkern, X, data)
-end
-
-#=# This function is extremely inefficient=#
-#=function grad_kern(prodkern::ProdKernel, x::Vector{Float64}, y::Vector{Float64})=#
-#=     dk = Array{Float64}(undef, 0)=#
-#=      for k in components(prodkern)=#
-#=          p = 1.0=#
-#=          for j in components(prodkern)[find(k.!=components(prodkern))]=#
-#=              p = p.*cov(j, x, y)=#
-#=          end=#
-#=        append!(dk,grad_kern(k, x, y).*p) =#
-#=      end=#
-#=    dk=#
-#=end=#
-
-@inline function dKij_dθp(prodkern::ProdKernel, X::MatF64, i::Int, j::Int, p::Int, dim::Int)
-    Xi, Xj = view(X, :, i), view(X, :, j)
-    cKij = cov(prodkern, Xi, Xj)
-    s=0
-    for k in components(prodkern)
-        t = s + num_params(k)
-        if p <= t
-            cKk = cov(k, Xi, Xj)
-            return dKij_dθp(k,X,i,j,p-s,dim)*cKij/cKk
-        end
-        s = t
-    end
-end
-@inline function dKij_dθp(prodkern::ProdKernel, X::MatF64, data::CompositeData, i::Int, j::Int, p::Int, dim::Int)
-    Xi, Xj = view(X, :, i), view(X, :, j)
-    cKij = cov(prodkern, Xi, Xj)
-    s=0
-    for (ikern,kern) in enumerate(components(kernels))
-        t = s + num_params(kern)
-        if p <= t
-            cKk = cov(kern, Xi, Xj)
-            return dKij_dθp(kern, X, data.datadict[data.keys[ikern]],i,j,p-s,dim)*cKij/cKk
-        end
-        s = t
-    end
-end
-function grad_slice!(dK::MatF64, prodkern::ProdKernel, X::MatF64, data::CompositeData, iparam::Int)
-    istart=0
-    for (ikern,kern) in enumerate(components(prodkern))
-        istop = istart + num_params(kern)
-        if istart < iparam <= istop
-            grad_slice!(dK, kern, X, data.datadict[data.keys[ikern]],iparam-istart)
-            break
-        end
-        istart = istop
-    end
-    istart=0
-    for (ikern,kern) in enumerate(components(prodkern))
-        istop = istart + num_params(kern)
-        if iparam <= istart || istop < iparam
-            multcov!(dK, kern, X, data.datadict[data.keys[ikern]])
-        end
-        istart = istop
->>>>>>> 339690ea
     end
 end
 
 # Multiplication operators
-<<<<<<< HEAD
-*(kleft::Kernel, kright::Kernel) = ProdKernel(kleft,kright)
-=======
-Base.:*(k1::ProdKernel, k2::Kernel) = ProdKernel(k1.kernels..., k2)
-Base.:*(k1::ProdKernel, k2::ProdKernel) = ProdKernel(k1.kernels..., k2.kernels...)
-Base.:*(k1::Kernel, k2::Kernel) = ProdKernel(k1, k2)
-Base.:*(k1::Kernel, k2::ProdKernel) = ProdKernel(k1, k2.kernels...)
->>>>>>> 339690ea
+Base.*(kleft::Kernel, kright::Kernel) = ProdKernel(kleft,kright)