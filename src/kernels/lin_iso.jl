# Linear Isotropic Covariance Function

"""
    LinIso <: Kernel

Isotropic linear kernel (covariance)
```math
k(x, x') = xᵀx'/ℓ²
```
with length scale ``ℓ``.
"""
mutable struct LinIso <: Kernel
    "Squared length scale"
    ℓ2::Float64
    "Priors for kernel parameters"
    priors::Array

    """
        LinIso(ll::Float64)

    Create `LinIso` with length scale `exp(ll)`.
    """
    LinIso(ll::Float64) = new(exp(2 * ll), [])
end

struct LinIsoData <: KernelData
    XtX::Matrix{Float64}
end

function KernelData(k::LinIso, X::MatF64)
    XtX=X'*X
    LinearAlgebra.copytri!(XtX, 'U') # make sure it's symmetric
    LinIsoData(XtX)
end
kernel_data_key(k::LinIso, X::MatF64) = "LinIsoData"

_cov(lin::LinIso, xTy) = xTy ./ lin.ℓ2
function Statistics.cov(lin::LinIso, x::VecF64, y::VecF64)
    K = _cov(lin, dot(x,y))
    return K
end

<<<<<<< HEAD
@inline @inbounds function cov_ij(lin::LinIso, X::MatF64, data::LinIsoData, i::Int, j::Int, dim::Int)
    return _cov(lin, data.XtX[i, j])
end
function cov{M<:MatF64}(lin::LinIso, X::M, data::LinIsoData)
=======
function Statistics.cov(lin::LinIso, X::MatF64, data::LinIsoData)
>>>>>>> 339690ea
    K = _cov(lin, data.XtX)
    return K
end
function cov!(cK::MatF64, lin::LinIso, X::MatF64, data::LinIsoData)
    iℓ2 = 1/lin.ℓ2
    @inbounds @simd for I in eachindex(cK,data.XtX)
        cK[I] = data.XtX[I]*iℓ2
    end
    return cK
end

get_params(lin::LinIso) = Float64[log(lin.ℓ2) / 2]
get_param_names(::LinIso) = [:ll]
num_params(lin::LinIso) = 1

function set_params!(lin::LinIso, hyp::VecF64)
    length(hyp) == 1 || throw(ArgumentError("Linear isotropic kernel only has one parameter"))
    lin.ℓ2 = exp(2 * hyp[1])
end

@inline dk_dll(lin::LinIso, xTy::Float64) = -2 * _cov(lin,xTy)
@inline function dKij_dθp(lin::LinIso, X::MatF64, i::Int, j::Int, p::Int, dim::Int)
    if p==1
        return dk_dll(lin, dotij(X,i,j,dim))
    else
        return NaN
    end
end
@inline function dKij_dθp(lin::LinIso, X::MatF64, data::LinIsoData, i::Int, j::Int, p::Int, dim::Int)
    if p==1
        return dk_dll(lin, data.XtX[i,j])
    else
        return NaN
    end
end<|MERGE_RESOLUTION|>--- conflicted
+++ resolved
@@ -40,14 +40,10 @@
     return K
 end
 
-<<<<<<< HEAD
 @inline @inbounds function cov_ij(lin::LinIso, X::MatF64, data::LinIsoData, i::Int, j::Int, dim::Int)
     return _cov(lin, data.XtX[i, j])
 end
-function cov{M<:MatF64}(lin::LinIso, X::M, data::LinIsoData)
-=======
 function Statistics.cov(lin::LinIso, X::MatF64, data::LinIsoData)
->>>>>>> 339690ea
     K = _cov(lin, data.XtX)
     return K
 end
