import StatsBase.predict
import Base.show

# Returns matrix of distances D where D[i,j] = kernel(x1[i], x2[j])
#
# Arguments:
#  x1 matrix of observations (each column is an observation)
#  x2 matrix of observations (each column is an observation)
function distance(x1::Matrix{Float64}, x2::Matrix{Float64}, kernel::Function)
    dim, nobs1 = size(x1)
    nobs2 = size(x2,2)
    dim == size(x2,1) || throw(ArgumentError("Input observation matrices must have consistent dimensions"))
    dist = Array(Float64, nobs1, nobs2)
    for i in 1:nobs1, j in 1:nobs2
        dist[i,j] = kernel(x1[:,i], x2[:,j])
    end
    return dist
end

# Returns PD matrix of distances D where D[i,j] = kernel(x1[i], x1[j])
#
# Arguments:
#  x matrix of observations (each column is an observation)
function distance(x::Matrix{Float64}, kernel::Function)
    dim, nobsv = size(x)
    dist = Array(Float64, nobsv, nobsv)
    for i in 1:nobsv
        for j in 1:i
            dist[i,j] = kernel(x[:,i], x[:,j])
            if i != j; dist[j,i] = dist[i,j]; end;
        end
    end
    return dist
end

# Main GaussianProcess type
type GP
    x::Matrix{Float64}   # Input observations  - each column is an observation
    y::Vector{Float64}   # Output observations
    dim::Int             # Dimension of inputs
    nobsv::Int           # Number of observations
    meanf::Function      # Mean function
    kernel::Function     # Function which takes two vectors as argument and returns the distance between them
    alpha::Matrix{Float64} 
    L::Matrix{Float64} 
    function GP(x::Matrix{Float64}, y::Vector{Float64}, meanf::Function, kernel::Function)
<<<<<<< HEAD
        dim, nobvs = size(x)
        length(y) == nobvs || throw(ArgumentError("Input and output observations must have consistent dimensions."))
        L = chol(distance(x,kernel))'
        alpha = (L'*L\(y-meanf(x)))'
        new(x, y, dim, nobvs, meanf, kernel, alpha, L)
=======
        dim, nobsv = size(x)
        length(y) == nobsv || throw(ArgumentError("Input and output observations must have consistent dimensions."))
        _mean_xx = meanf(x)
        _cov_xx_inv = inv(distance(x,kernel))
        new(x, y, dim, nobsv, meanf, kernel, _mean_xx, _cov_xx_inv)
>>>>>>> 329d2f31
    end
end

# Creates GP object for 1D case
GP(x::Vector{Float64}, y::Vector{Float64}, meanf::Function, kernel::Function) = GP(x', y, meanf, kernel)

# Given a GP object, predicts
# with confidence bounds the value of the process
# requested points
#
# Arguments:
#  GP Gaussian Process object
#  x  matrix of points for which one would would like to predict the value of the process.
#     (each column of the matrix is a point)
#
# Returns:
# (exp, l, u) respectively the expected values, lower and upper bounds for values
#             the Gaussian process at the requested locations

function predict(gp::GP, x::Matrix{Float64})
    size(x,1) == gp.dim || throw(ArgumentError("Gaussian Process object and input observations do not have consisten dimensions"))
    mu = gp.meanf(x) + distance(x,gp.x,gp.kernel)*gp.alpha'
    Sigma = distance(x,gp.kernel) - *((gp.L\distance(x,gp.x,gp.kernel)')',gp.L\distance(gp.x,x,gp.kernel))
    return (mu, Sigma)
end


# 1D Case for prediction
predict(gp::GP, x::Vector{Float64}) = predict(gp, x')

<<<<<<< HEAD
=======

function show(io::IO, gp::GP)
    println(io, "GP object:")
    println(io, "  Dim = $(gp.dim)")
    println(io, "  Number of observations = $(gp.nobsv)")
    println(io, "  Input observations = ")
    show(io, gp.x)
    print(io,"\n  Output observations = ")
    show(io, gp.y)
end
>>>>>>> 329d2f31
<|MERGE_RESOLUTION|>--- conflicted
+++ resolved
@@ -44,19 +44,11 @@
     alpha::Matrix{Float64} 
     L::Matrix{Float64} 
     function GP(x::Matrix{Float64}, y::Vector{Float64}, meanf::Function, kernel::Function)
-<<<<<<< HEAD
-        dim, nobvs = size(x)
-        length(y) == nobvs || throw(ArgumentError("Input and output observations must have consistent dimensions."))
+        dim, nobsv = size(x)
+        length(y) == nobsv || throw(ArgumentError("Input and output observations must have consistent dimensions."))
         L = chol(distance(x,kernel))'
         alpha = (L'*L\(y-meanf(x)))'
-        new(x, y, dim, nobvs, meanf, kernel, alpha, L)
-=======
-        dim, nobsv = size(x)
-        length(y) == nobsv || throw(ArgumentError("Input and output observations must have consistent dimensions."))
-        _mean_xx = meanf(x)
-        _cov_xx_inv = inv(distance(x,kernel))
-        new(x, y, dim, nobsv, meanf, kernel, _mean_xx, _cov_xx_inv)
->>>>>>> 329d2f31
+        new(x, y, dim, nobsv, meanf, kernel, alpha, L)
     end
 end
 
@@ -83,12 +75,8 @@
     return (mu, Sigma)
 end
 
-
 # 1D Case for prediction
 predict(gp::GP, x::Vector{Float64}) = predict(gp, x')
-
-<<<<<<< HEAD
-=======
 
 function show(io::IO, gp::GP)
     println(io, "GP object:")
@@ -98,5 +86,4 @@
     show(io, gp.x)
     print(io,"\n  Output observations = ")
     show(io, gp.y)
-end
->>>>>>> 329d2f31
+end