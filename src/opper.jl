using GaussianProcesses, RDatasets, LinearAlgebra, Statistics, PDMats, Optim, ForwardDiff, Plots, Calculus
import Distributions:Normal, Poisson
import GaussianProcesses: get_params_kwargs, get_params, predict_f, update_ll_and_dll!, optimize!, update_target_and_dtarget!, gausshermite, log_dens, sqrtπ
using Random
using Optim
import PDMats: unwhiten!

mutable struct Approx
    qμ
    qΣ
end


abstract type AbstractGradientPrecompute end
abstract type CovarianceStrategy end
struct FullCovariance <: CovarianceStrategy end

struct FullCovMCMCPrecompute <: AbstractGradientPrecompute
    L_bar::Matrix{Float64}
    dl_df::Vector{Float64}
    f::Vector{Float64}
end

function FullCovMCMCPrecompute(nobs::Int)
    buffer1 = Matrix{Float64}(undef, nobs, nobs)
    buffer2 = Vector{Float64}(undef, nobs)
    buffer3 = Vector{Float64}(undef, nobs)
    return FullCovMCMCPrecompute(buffer1, buffer2, buffer3)
end

function init_precompute(covstrat::FullCovariance, X, y, k)
    nobs = size(X, 2)
    FullCovariancePrecompute(nobs)
end

init_precompute(gp::GPMC) = FullCovMCMCPrecompute(gp.nobs)

function update_Q!(Q::Approx, params::Array)
    Q.qμ = params[1]
    Q.qΣ = params[2]
end


# Compute the Hadamard product
function hadamard(A::Matrix, B::Matrix)
    @assert size(A) == size(B)
    H = Array{Float64}(undef, size(A))
    n, m = size(A)
    for j in 1:n
        for i in 1:m
            H[i,j] = A[i, j] * B[i,j]
        end
    end
    return H
end


"""
Compute Σ using the Sherman-Woodbury-Morrison identity, such that Σ=[K^{-1}+Λ^2]^{-1} = Λ^{-2} - Λ^{-1}A^{-1}Λ^{-1} where A=ΛKΛ + I, such that K is the GP's covariance matrix and Λ=diag(λ) where λ is our variational approximation's variance parameters.
"""
# TODO: Remove Q when qμ and qΣ are incorporated into GPMC
function computeΣ(gp::GPBase, Q::Approx)
    Λ = diag(Q.qΣ) .* Matrix(I, size(Q.qΣ, 1), size(Q.qΣ, 1))
    A = (Λ .* gp.cK.mat .* Λ) .+ (Matrix(I, gp.nobs, gp.nobs)*1.0)
    Σ = Λ.^(-2) .- (Λ^(-1) .* A^(-1) .* Λ^(-1))
    return Σ
end

# Compute Σ crudely as per Opper and Archambeau
function computeΣ(gp::GPBase, λ::Array)
    return inv(inv(gp.cK.mat) .+ λ)
end

"""
Compute the gradient of the ELBO F w.r.t. the variational parameters μ and Σ, as per Equations (11) and (12) in Opper and Archambeau.
"""
function elbo_grad_q(gp::GPBase, Q::Approx)
    νbar = -gp.dll[1:gp.nobs]
    gν = gp.cK.mat*(Q.qμ - νbar) # TODO: Should this be a product of the application of the covariance function to ν-νbar?
    Σ = computeΣ(gp, diag(Q.qΣ))
    λ = Q.qΣ
    λbar = -gp.dll[1:gp.nobs] .* (Matrix(I, gp.nobs, gp.nobs)*1.0)
    gλ = diag(0.5*(hadamard(Σ, Σ) .* (λ - λbar)))
    return gν, gλ
end

"""
Compute the gradient of the ELBO F w.r.t. the variational parameters μ and Σ using Julia Math's numerical approximation.
"""
function elbo_grad_q_numerical(gp, qμ::AbstractArray, qΣ::AbstractMatrix)
    params = qμ
    # Numerical approximation (just looking at Q.qμ)
    μ_grad = Calculus.gradient(params) do params
        qμ = params
        elbo(gp, Q)
    end

    params = diag(qΣ)
    Σ_grad = Calculus.gradient(params) do params
        qΣ = params
        elbo(gp, Q)
    end

    return μ_grad, Σ_grad
end

function elbo_grad_q_numerical(gp, qμ::AbstractArray, qΣ::AbstractArray)
    params = qμ
    # Numerical approximation (just looking at Q.qμ)
    μ_grad = Calculus.gradient(params) do params
        qμ = params
        elbo(gp, Q)
    end

    params = qΣ
    Σ_grad = Calculus.gradient(params) do params
        qΣ = params
        elbo(gp, Q)
    end

    return μ_grad, log(Σ_grad)
end


# Compute gradient of the ELBO w.r.t the GP's kernel parameters
function elbo_grad_θ(gp::GPBase)
   # TODO: Can ν just equal νbar, as per Section 4?
   νbar = gp.dll[1:gp.nobs]

   # Computing EQ16 of Opper
   ∇θ = -0.5*(dot(νbar, νbar) .- inv(gp.cK.mat))
   print(∇θ)
end


"""
Update the parameters of the variational approximation through gradient ascent
"""
function updateQ!(Q::Approx, ∇μ::AbstractArray, ∇Σ::AbstractMatrix; α::Float64=0.001)
    Q.qμ += α*-∇μ
#    Q.qΣ += α*-diag((∇Σ .* (Matrix(I, length(∇Σ), length(∇Σ)) *1.0))) #need to stop parameters becoming negative
end

function updateQ!(Q::Approx, ∇μ::AbstractArray, ∇Σ::AbstractArray; α::Float64=0.001)
#    Q.qΣ = ∇Σ .* Matrix{Float64}(I, length(∇μ), length(∇μ))*1.0
    Q.qμ += α*-∇μ
#    Q.qΣ += α*-(∇Σ .* (Matrix(I, length(∇Σ), length(∇Σ)) *1.0)) #need to stop parameters becoming negative
end

"""
Update only the variational mean.
"""
function updateQ!(Q::Approx, ∇μ::AbstractArray; α::Float64=0.01)
    Q.qμ += α*-∇μ
end


"""
Set the GP's posterior distribution to be the multivariate Gaussian approximation.
"""
function approximate!(gp::GPBase, Q::Approx)
end

"""
Carry out variational inference, as per Opper and Archambeau (2009) to compute the GP's posterior, given a non-Gaussian likelihood.
"""
function vi(gp::GPBase; verbose::Bool=false, nits::Int=100, plot_elbo::Bool=false)
    # Initialise log-target and log-target's derivative
    mcmc(gp; nIter=1)

    # TODO: Remove globals
    # Initialise the varaitaional parameters
    global Q = Approx(zeros(gp.nobs), Matrix(I, gp.nobs, gp.nobs)*1.0)
    # Compute the initial ELBO objective between the intiialised Q and the GP
    λ = [zeros(gp.nobs), Matrix(I, gp.nobs, gp.nobs)*1.0]

    # Compute the ELBO function as per Opper and Archambeau EQ (9)
    function elbo(gp, Q)
        μ = mean(gp.mean, gp.x)
        Σ = cov(gp.kernel, gp.x, gp.data)    #kernel function
        L = cholesky(Σ)
        Fmean = L.L * Q.qμ # Assuming a zero mean function. In the case of a non-zero MF, sum this to the product.
        K = PDMat(Σ + 1e-6*I)
<<<<<<< HEAD
        Fmean = unwhiten(K, Q.qμ) + μ      # \sqrt{K}*q_μ

        # Assuming a mean-field approximation
        Fvar = unwhiten(K, diag(Q.qΣ))              # \sqrt{K}*q_Σ
=======
        # Fmean_prev = unwhiten(K, Q.qμ) + μ      # K⁻¹q_μ
        # Compute Fvar

        q_sqrt_dnn = LowerTriangular(Q.qΣ)
        L_tiled = L # In the case of multioutput GP, this would need to tiled d times, where d is the output dimension.
        LTA = L_tiled.L * q_sqrt_dnn
        Fvar = transpose(sum(LTA.data, dims=2)) # TODO: When log-transform Q.qΣ, LTA should be exponentiated

        # Assuming a mean-field approximation
        # Fvar = unwhiten(K, qΣexp)              # K⁻¹q_Σ
>>>>>>> 90af3e5e
        varExp = expect_dens(gp.lik, Fmean, Fvar, gp.y)      # ∫log p(y|f)q(f), where q(f) is a Gaussian approx.

        # Compute KL as per Opper and Archambeau eq (9)
        Σopper = computeΣ(gp, Q.qΣ)
        Kinv = inv(K.mat)
        # # Compute the prior KL e.g. KL(Q||P) s.t. P∼N(0, I)
        # kl = 0.5(dot(Q.qμ, Q.qμ) - logdet(Q.qΣ) + sum(diag(Q.qΣ).^2))
        # @assert kl >= 0 "KL-divergence should be positive.\n"
        # println("KL: ", kl)

        kl = 0.5*tr(Q.qΣ * Kinv) .+ 0.5(transpose(Q.qμ-Fmean) * Kinv * (Q.qμ-Fmean)) .+ 0.5(logdet(K.mat)-logdet(Q.qΣ)) - 0.5*gp.nobs #I've made a change to the logdet that I need to check

        # ELBO = Σ_n 𝔼_{q(f_n)} ln p(y_n|f_n) + KL(q(f)||p(f))
        elbo_val = sum(varExp)-kl
<<<<<<< HEAD
        println("varExpO  ", sum(varExp), "\n")
        println("KL  ", kl, "\n")
        println("ELBO  ", elbo_val, "\n")
        # @assert elbo_val <= 0 "ELBO Should be less than 0.\n"
        return elbo_val
=======

        @assert elbo_val <= 0 "ELBO Should be less than 0.\n"
        return -elbo_val
>>>>>>> 90af3e5e
    end

    # Compute the ELBO function as per GPFlow VGP._buill_ll(). Note, this is different from the _build_ll() in VGP_Opper of GPFlow
    function elbo(Q)
        # Compute the prior KL e.g. KL(Q||P) s.t. P∼N(0, I)
        kl = 0.5(dot(Q.qμ, Q.qμ) - logdet(Q.qΣ) + sum(diag(Q.qΣ).^2))
        @assert kl >= 0 "KL-divergence should be positive.\n"
        # println("KL: ", kl)

        # Following block computes K^{-1}q_{μ}
        μ = mean(gp.mean, gp.x)
        Σ =  cov(gp.kernel, gp.x, gp.data)    #kernel function
        K = PDMat(Σ + 1e-6*I)
        Fmean = unwhiten(K, Q.qμ) + μ      # K⁻¹q_μ

        # Assuming a mean-field approximation
        Fvar = unwhiten(K, diag(Q.qΣ))              # K⁻¹q_Σ
        varExp = expect_dens(gp.lik, Fmean, Fvar, gp.y)      # ∫log p(y|f)q(f), where q(f) is a Gaussian approx.

        # ELBO = Σ_n 𝔼_{q(f_n)} ln p(y_n|f_n) + KL(q(f)||p(f))
        elbo_val = sum(varExp)-kl
        # @assert elbo_val <= 0 "ELBO Should be less than 0.\n"
        return elbo_val
    end

    init_elbo = elbo(gp, Q)
    if verbose
        println("Initial ELBO: ", init_elbo)
    end

    elbo_approx = Array{Float64}(undef, nits+1)
    elbo_approx[1] = init_elbo


    # Iteratively update variational parameters
    for i in 1:nits
        # Run the following two lines as a proxy for computing gp.dll
        params_kwargs = get_params_kwargs(gp; domean=true, kern=true, noise=false, lik=true)
        update_target_and_dtarget!(gp; params_kwargs...)

        # Compute the gradients of the variational objective function
        # gradμ, gradΣ = elbo_grad_q_numerical(gp, Q.qμ, Q.qΣ)

        params = Q.qμ

        # TODO: Check the gradients are being correctly computed. If so, check ELBO function.
        gradμ = Calculus.gradient(params) do params
            Q.qμ = params
            elbo(gp, Q)
        end

        # params = diag(Q.qΣ)
<<<<<<< HEAD

        # gradΣ = Calculus.gradient(params) do params
        #     Q.qΣ = Diagonal(params)+zeros(length(params),length(params)) 
=======
        #
        # gradΣ = Calculus.gradient(params) do params
        #     Q.qΣ = Diagonal(params)+zeros(length(params),length(params))
>>>>>>> 90af3e5e
        #     elbo(gp, Q)
        # end

        # Update the variational parameters
        updateQ!(Q, gradμ)
        println("Variational Mean: ", mean(Q.qμ))

        # Recalculate the ELBO
        current_elbo = elbo(gp, Q)
        elbo_approx[i+1] = current_elbo

        if verbose
            println("ELBO at Iteration ", i, ": ", current_elbo, "\n")
        end
    end

    if plot_elbo
        println(elbo_approx)
        # plot(0:nits, elbo_approx)
    end
end

function expect_dens(lik::Likelihood, fmean::AbstractVector, fvar::AbstractVector, y::AbstractVector)
    n_gaussHermite = 20
    nodes, weights = gausshermite(n_gaussHermite)
    weights /= GaussianProcesses.sqrtπ
    f = fmean .+ sqrt.(2*fvar)*nodes'
    lpred = Array{Float64}(undef, size(f));
    @inbounds for i in 1:n_gaussHermite
        fi = view(f, :, i)
        lpred[:,i] = log_dens(lik, fi, y)
    end
    return lpred*weights
end

function expect_dens(lik::Likelihood, fmean::AbstractVector, fvar::AbstractMatrix, y::AbstractVector)
    fvar = diag(fvar)
    n_gaussHermite = 20
    nodes, weights = gausshermite(n_gaussHermite)
    weights /= GaussianProcesses.sqrtπ
    f = fmean .+ sqrt.(2*fvar)*nodes'
    lpred = Array{Float64}(undef, size(f));
    @inbounds for i in 1:n_gaussHermite
        fi = view(f, :, i)
        lpred[:,i] = log_dens(lik, fi, y)
    end
    return lpred*weights
end


Random.seed!(123)

n = 50
X = collect(range(-3,stop=3,length=n));
f = 2*cos.(2*X);
Y = [rand(Poisson(exp.(f[i]))) for i in 1:n];

#GP set-up
k = Matern(3/2,0.0,0.0)   # Matern 3/2 kernel
l = PoisLik()             # Poisson likelihood

gp = GP(X, vec(Y), MeanZero(), k, l)
set_priors!(gp.kernel,[Normal(-2.0,4.0),Normal(-2.0,4.0)])

#vi(gp;nits=50, verbose=true, plot_elbo=true)


samples = mcmc(gp; nIter=10000,ε=0.01);

#Sample predicted values
xtest = range(minimum(gp.x),stop=maximum(gp.x),length=50);
ymean = [];
fsamples = Array{Float64}(undef,size(samples,2), length(xtest));
for i in 1:size(samples,2)
    set_params!(gp,samples[:,i])
    update_target!(gp)
    push!(ymean, predict_y(gp,xtest)[1])
    fsamples[i,:] = rand(gp, xtest)
end

using Plots, Distributions
#Predictive plots
q10 = [quantile(fsamples[:,i], 0.1) for i in 1:length(xtest)]
q50 = [quantile(fsamples[:,i], 0.5) for i in 1:length(xtest)]
q90 = [quantile(fsamples[:,i], 0.9) for i in 1:length(xtest)]
plot(xtest,exp.(q50),ribbon=(exp.(q10), exp.(q90)),leg=true, fmt=:png, label="quantiles")
plot!(xtest,mean(ymean), label="posterior mean")
plot!(xtest,visamps,label="VI approx")
xx = range(-3,stop=3,length=1000);
f_xx = 2*cos.(2*xx);
plot!(xx, exp.(f_xx), label="truth")
scatter!(X,Y, label="data")

#
#
# visamps=  rand(gp, xtest)



########################
#Test gradients
########################
num_test = false
if num_test
    #Set the GP
    params_kwargs = get_params_kwargs(gp; domean=true, kern=true, noise=false, lik=true)
    update_target_and_dtarget!(gp; params_kwargs...)

    Q = Approx(randn(gp.nobs), Matrix(I, gp.nobs, gp.nobs)*1.0)

    #Calculate the elbo and its gradient
    elbo(gp, Q)

    # Compute the gradients of the variational objective function for either qμ or qΣ
    exact_grad = elbo_grad_q(gp, Q)[1]

    params = Q.qμ
    # Numerical approximation (just looking at Q.qμ)
    μ_grad = Calculus.gradient(params) do params
        Q.qμ = params
        elbo(gp, Q)
    end

    params = Q.qΣ
    Σ_grad = Calculus.gradient(params) do params
        Q.qΣ = params
        elbo(gp, Q)
    end

    elbo_grad_q_numerical(gp, Q.qμ, Q.qΣ)


<<<<<<< HEAD
num_grad ≈ μ_grad

#########################################################
Q.qμ = mean(fsamples;dims=1)[:]
Q.qΣ = cov(fsamples)

el=elbo(gp,Q)

g(Q) = elbo(gp,Q)
g'(Q)

#Correct expect_dens for the Poisson case according to GPflow
gp.y.*Fmean - exp.(Fmean + Fvar/2) -lgamma.(gp.y.+1.0) + gp.y 
=======
    num_grad ≈ μ_grad
end
>>>>>>> 90af3e5e
<|MERGE_RESOLUTION|>--- conflicted
+++ resolved
@@ -181,12 +181,12 @@
         L = cholesky(Σ)
         Fmean = L.L * Q.qμ # Assuming a zero mean function. In the case of a non-zero MF, sum this to the product.
         K = PDMat(Σ + 1e-6*I)
-<<<<<<< HEAD
-        Fmean = unwhiten(K, Q.qμ) + μ      # \sqrt{K}*q_μ
-
-        # Assuming a mean-field approximation
-        Fvar = unwhiten(K, diag(Q.qΣ))              # \sqrt{K}*q_Σ
-=======
+
+        
+        # Fmean = unwhiten(K, Q.qμ) + μ      # \sqrt{K}*q_μ
+        # # Assuming a mean-field approximation
+        # Fvar = unwhiten(K, diag(Q.qΣ))              # \sqrt{K}*q_Σ
+
         # Fmean_prev = unwhiten(K, Q.qμ) + μ      # K⁻¹q_μ
         # Compute Fvar
 
@@ -197,7 +197,6 @@
 
         # Assuming a mean-field approximation
         # Fvar = unwhiten(K, qΣexp)              # K⁻¹q_Σ
->>>>>>> 90af3e5e
         varExp = expect_dens(gp.lik, Fmean, Fvar, gp.y)      # ∫log p(y|f)q(f), where q(f) is a Gaussian approx.
 
         # Compute KL as per Opper and Archambeau eq (9)
@@ -212,17 +211,8 @@
 
         # ELBO = Σ_n 𝔼_{q(f_n)} ln p(y_n|f_n) + KL(q(f)||p(f))
         elbo_val = sum(varExp)-kl
-<<<<<<< HEAD
-        println("varExpO  ", sum(varExp), "\n")
-        println("KL  ", kl, "\n")
-        println("ELBO  ", elbo_val, "\n")
-        # @assert elbo_val <= 0 "ELBO Should be less than 0.\n"
-        return elbo_val
-=======
-
         @assert elbo_val <= 0 "ELBO Should be less than 0.\n"
         return -elbo_val
->>>>>>> 90af3e5e
     end
 
     # Compute the ELBO function as per GPFlow VGP._buill_ll(). Note, this is different from the _build_ll() in VGP_Opper of GPFlow
@@ -275,15 +265,10 @@
         end
 
         # params = diag(Q.qΣ)
-<<<<<<< HEAD
-
-        # gradΣ = Calculus.gradient(params) do params
-        #     Q.qΣ = Diagonal(params)+zeros(length(params),length(params)) 
-=======
+
         #
         # gradΣ = Calculus.gradient(params) do params
         #     Q.qΣ = Diagonal(params)+zeros(length(params),length(params))
->>>>>>> 90af3e5e
         #     elbo(gp, Q)
         # end
 
@@ -416,7 +401,7 @@
     elbo_grad_q_numerical(gp, Q.qμ, Q.qΣ)
 
 
-<<<<<<< HEAD
+
 num_grad ≈ μ_grad
 
 #########################################################
@@ -429,8 +414,4 @@
 g'(Q)
 
 #Correct expect_dens for the Poisson case according to GPflow
-gp.y.*Fmean - exp.(Fmean + Fvar/2) -lgamma.(gp.y.+1.0) + gp.y 
-=======
-    num_grad ≈ μ_grad
-end
->>>>>>> 90af3e5e
+gp.y.*Fmean - exp.(Fmean + Fvar/2) -lgamma.(gp.y.+1.0) + gp.y 